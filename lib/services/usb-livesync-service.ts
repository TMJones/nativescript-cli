///<reference path="../.d.ts"/>
"use strict";

import androidLiveSyncServiceLib = require("../common/mobile/android/android-livesync-service");
import constants = require("../constants");
import helpers = require("../common/helpers");
import usbLivesyncServiceBaseLib = require("../common/services/usb-livesync-service-base");
import path = require("path");
import semver = require("semver");
import Future = require("fibers/future");

export class UsbLiveSyncService extends usbLivesyncServiceBaseLib.UsbLiveSyncServiceBase implements IUsbLiveSyncService {
	private excludedProjectDirsAndFiles = [
		"app_resources"
	];
	
	constructor(private $commandsService: ICommandsService,
		$devicesServices: Mobile.IDevicesServices,
		$fs: IFileSystem,
		$mobileHelper: Mobile.IMobileHelper,
		$localToDevicePathDataFactory: Mobile.ILocalToDevicePathDataFactory,
		$options: IOptions,
		private $platformsData: IPlatformsData,
		private $projectData: IProjectData,
		$deviceAppDataFactory: Mobile.IDeviceAppDataFactory,
		$logger: ILogger,
		$injector: IInjector,
		private $platformService: IPlatformService,
		$dispatcher: IFutureDispatcher,
		$childProcess: IChildProcess,
		$iOSEmulatorServices: Mobile.IiOSSimulatorService,
		private $devicePlatformsConstants: Mobile.IDevicePlatformsConstants,
		private $projectDataService: IProjectDataService,
		private $prompter: IPrompter,
		$hostInfo: IHostInfo) {
			super($devicesServices, $mobileHelper, $localToDevicePathDataFactory, $logger, $options, $deviceAppDataFactory, $fs, $dispatcher, $injector, $childProcess, $iOSEmulatorServices, $hostInfo); 
	}
	
	public liveSync(platform: string): IFuture<void> {
		return (() => {
			platform = platform || this.initialize(platform).wait();
			let platformLowerCase = platform ? platform.toLowerCase() : null;
			let platformData = this.$platformsData.getPlatformData(platformLowerCase);	
								
			if(platformLowerCase === this.$devicePlatformsConstants.Android.toLowerCase()) {
				this.$projectDataService.initialize(this.$projectData.projectDir);
				let frameworkVersion = this.$projectDataService.getValue(platformData.frameworkPackageName).wait().version;
				if(semver.lt(frameworkVersion, "1.2.1")) {
					let shouldUpdate = this.$prompter.confirm("You need Android Runtime 1.2.1 or later for LiveSync to work properly. Do you want to update your runtime now?").wait();
					if(shouldUpdate) {
						this.$platformService.updatePlatforms([this.$devicePlatformsConstants.Android.toLowerCase()]).wait();		
					} else {
						return;
					}
				}
			}
			
			this.$platformService.preparePlatform(platform).wait();
			
			let projectFilesPath = path.join(platformData.appDestinationDirectoryPath, constants.APP_FOLDER_NAME);

			let restartAppOnDeviceAction = (device: Mobile.IDevice, deviceAppData: Mobile.IDeviceAppData, localToDevicePaths?: Mobile.ILocalToDevicePathData[]): IFuture<void> => {
				let platformSpecificUsbLiveSyncService = this.resolveUsbLiveSyncService(platform || this.$devicesServices.platform, device);							
				return platformSpecificUsbLiveSyncService.restartApplication(deviceAppData, localToDevicePaths);
			}
			
			let notInstalledAppOnDeviceAction = (device: Mobile.IDevice): IFuture<void> => {
				return this.$platformService.deployOnDevice(platform);
			}
			
			let notRunningiOSSimulatorAction = (): IFuture<void> => {
				return this.$platformService.deployOnEmulator(this.$devicePlatformsConstants.iOS.toLowerCase());
			}
			
			let beforeLiveSyncAction = (device: Mobile.IDevice, deviceAppData: Mobile.IDeviceAppData): IFuture<void> => {
				let platformSpecificUsbLiveSyncService = this.resolveUsbLiveSyncService(platform || this.$devicesServices.platform, device);
				if(platformSpecificUsbLiveSyncService.beforeLiveSyncAction) {
					return platformSpecificUsbLiveSyncService.beforeLiveSyncAction(deviceAppData);
				}
				return Future.fromResult();		
			}
						
			let beforeBatchLiveSyncAction = (filePath: string): IFuture<string> => {
				return (() => {
					this.$platformService.preparePlatform(platform).wait();
					return path.join(projectFilesPath, path.relative(path.join(this.$projectData.projectDir, constants.APP_FOLDER_NAME), filePath));
				}).future<string>()();
			}
			
			let iOSSimulatorRelativeToProjectBasePathAction = (projectFile: string): string => {
				return path.join(constants.APP_FOLDER_NAME, path.dirname(projectFile.split(`/${constants.APP_FOLDER_NAME}/`)[1]));
			}
			
			let watchGlob = path.join(this.$projectData.projectDir, constants.APP_FOLDER_NAME);
			
			let platformSpecificLiveSyncServices: IDictionary<any> = {
				android: AndroidUsbLiveSyncService,
				ios: IOSUsbLiveSyncService
			};
			
			let localProjectRootPath = platform.toLowerCase() === "ios" ? platformData.appDestinationDirectoryPath : null;
			
<<<<<<< HEAD
			this.sync(platform, this.$projectData.projectId, projectFilesPath, this.excludedProjectDirsAndFiles, watchGlob, platformSpecificLiveSyncServices, restartAppOnDeviceAction, notInstalledAppOnDeviceAction, notRunningiOSSimulatorAction, localProjectRootPath, beforeLiveSyncAction, beforeBatchLiveSyncAction).wait();
=======
			this.sync(platform, this.$projectData.projectId, projectFilesPath, this.excludedProjectDirsAndFiles, watchGlob, restartAppOnDeviceAction, notInstalledAppOnDeviceAction, notRunningiOSSimulatorAction, localProjectRootPath, beforeLiveSyncAction, beforeBatchLiveSyncAction, iOSSimulatorRelativeToProjectBasePathAction).wait();
>>>>>>> ab782c3d
		}).future<void>()();
	}
	
	private resolveUsbLiveSyncService(platform: string, device: Mobile.IDevice): IPlatformSpecificUsbLiveSyncService {
		let platformSpecificUsbLiveSyncService: IPlatformSpecificUsbLiveSyncService = null;
		if(platform.toLowerCase() === "android") {
			platformSpecificUsbLiveSyncService = this.$injector.resolve(AndroidUsbLiveSyncService, {_device: device});
		} else if(platform.toLowerCase() === "ios") {
			platformSpecificUsbLiveSyncService = this.$injector.resolve(IOSUsbLiveSyncService, {_device: device});
		}
		
		return platformSpecificUsbLiveSyncService;
	} 
}
$injector.register("usbLiveSyncService", UsbLiveSyncService);

export class IOSUsbLiveSyncService implements IPlatformSpecificUsbLiveSyncService {
	constructor(private _device: Mobile.IDevice) { }
	
	private get device(): Mobile.IiOSDevice {
		return <Mobile.IiOSDevice>this._device;
	}
	
	public restartApplication(deviceAppData: Mobile.IDeviceAppData): IFuture<void> {
		return this.device.applicationManager.restartApplication(deviceAppData.appIdentifier);
	} 
}

export class AndroidUsbLiveSyncService extends androidLiveSyncServiceLib.AndroidLiveSyncService implements IPlatformSpecificUsbLiveSyncService {
	private static LIVESYNC_COMMANDS_FILE_NAME = "nativescript.livesync.commands.sh";
	
	constructor(_device: Mobile.IDevice,
		$fs: IFileSystem,
		$mobileHelper: Mobile.IMobileHelper,
		private $options: IOptions) {
		super(<Mobile.IAndroidDevice>_device, $fs, $mobileHelper);
		
	}
	
	public restartApplication(deviceAppData: Mobile.IDeviceAppData, localToDevicePaths: Mobile.ILocalToDevicePathData[]): IFuture<void> {
		return (() => {
			if(this.$options.companion) {
				let commands = [ this.liveSyncCommands.SyncFilesCommand() ];			
				this.livesync(deviceAppData.appIdentifier, deviceAppData.deviceProjectRootPath, commands).wait();
			} else {
				let devicePathRoot = `/data/data/${deviceAppData.appIdentifier}/files`;
				let devicePath = this.$mobileHelper.buildDevicePath(devicePathRoot, "code_cache", "secondary_dexes", "proxyThumb");
				this.device.adb.executeShellCommand(["rm", "-rf", devicePath]).wait();
			}
			
			this.device.applicationManager.restartApplication(deviceAppData.appIdentifier).wait();
		}).future<void>()();
	}
	
	public beforeLiveSyncAction(deviceAppData: Mobile.IDeviceAppData): IFuture<void> {
		return (() => {
			let deviceRootPath = `/data/local/tmp/${deviceAppData.appIdentifier}`;
			this.device.adb.executeShellCommand(["rm", "-rf", this.$mobileHelper.buildDevicePath(deviceRootPath, "fullsync")]).wait();
			this.device.adb.executeShellCommand(["rm", "-rf", this.$mobileHelper.buildDevicePath(deviceRootPath, "sync")]).wait();
			this.device.adb.executeShellCommand(["rm", "-rf", this.$mobileHelper.buildDevicePath(deviceRootPath, "removedsync")]).wait();
		}).future<void>()();
	}
}<|MERGE_RESOLUTION|>--- conflicted
+++ resolved
@@ -100,11 +100,20 @@
 			
 			let localProjectRootPath = platform.toLowerCase() === "ios" ? platformData.appDestinationDirectoryPath : null;
 			
-<<<<<<< HEAD
-			this.sync(platform, this.$projectData.projectId, projectFilesPath, this.excludedProjectDirsAndFiles, watchGlob, platformSpecificLiveSyncServices, restartAppOnDeviceAction, notInstalledAppOnDeviceAction, notRunningiOSSimulatorAction, localProjectRootPath, beforeLiveSyncAction, beforeBatchLiveSyncAction).wait();
-=======
-			this.sync(platform, this.$projectData.projectId, projectFilesPath, this.excludedProjectDirsAndFiles, watchGlob, restartAppOnDeviceAction, notInstalledAppOnDeviceAction, notRunningiOSSimulatorAction, localProjectRootPath, beforeLiveSyncAction, beforeBatchLiveSyncAction, iOSSimulatorRelativeToProjectBasePathAction).wait();
->>>>>>> ab782c3d
+			this.sync(platform, 
+				this.$projectData.projectId, 
+				projectFilesPath, 
+				this.excludedProjectDirsAndFiles, 
+				watchGlob, 
+				platformSpecificLiveSyncServices, 
+				restartAppOnDeviceAction, 
+				notInstalledAppOnDeviceAction, 
+				notRunningiOSSimulatorAction, 
+				localProjectRootPath, 
+				beforeLiveSyncAction, 
+				beforeBatchLiveSyncAction, 
+				iOSSimulatorRelativeToProjectBasePathAction
+			).wait();
 		}).future<void>()();
 	}
 	
